import functools
import hashlib
import json
import os
import sqlite3
from copy import deepcopy
from typing import List, Tuple

import httpx
import openai
from filelock import FileLock
from openai import OpenAI
from openai import AzureOpenAI
from packaging import version
from tenacity import retry, stop_after_attempt, wait_fixed

from ..utils.config_utils import BaseConfig
from ..utils.llm_utils import (
    TextChatMessage
)
from ..utils.logging_utils import get_logger
from .base import BaseLLM, LLMConfig

logger = get_logger(__name__)

def cache_response(func):
    @functools.wraps(func)
    def wrapper(self, *args, **kwargs):
        # get messages from args or kwargs
        if args:
            messages = args[0]
        else:
            messages = kwargs.get("messages")
        if messages is None:
            raise ValueError("Missing required 'messages' parameter for caching.")

        # get model, seed and temperature from kwargs or self.llm_config.generate_params
        gen_params = getattr(self, "llm_config", {}).generate_params if hasattr(self, "llm_config") else {}
        model = kwargs.get("model", gen_params.get("model"))
        seed = kwargs.get("seed", gen_params.get("seed"))
        temperature = kwargs.get("temperature", gen_params.get("temperature"))

        # build key data, convert to JSON string and hash to generate key_hash
        key_data = {
            "messages": messages,  # messages requires JSON serializable
            "model": model,
            "seed": seed,
            "temperature": temperature,
        }
        key_str = json.dumps(key_data, sort_keys=True, default=str)
        key_hash = hashlib.sha256(key_str.encode("utf-8")).hexdigest()

        # the file name of lock, ensure mutual exclusion when accessing concurrently
        lock_file = self.cache_file_name + ".lock"

        # Try to read from SQLite cache
        with FileLock(lock_file):
            conn = sqlite3.connect(self.cache_file_name)
            c = conn.cursor()
            # if the table does not exist, create it
            c.execute("""
                CREATE TABLE IF NOT EXISTS cache (
                    key TEXT PRIMARY KEY,
                    message TEXT,
                    metadata TEXT
                )
            """)
            conn.commit()  # commit to save the table creation
            c.execute("SELECT message, metadata FROM cache WHERE key = ?", (key_hash,))
            row = c.fetchone()
            conn.close()
            if row is not None:
                message, metadata_str = row
                metadata = json.loads(metadata_str)
                # return cached result and mark as hit
                return message, metadata, True

        # if cache miss, call the original function to get the result
        result = func(self, *args, **kwargs)
        message, metadata = result

        # insert new result into cache
        with FileLock(lock_file):
            conn = sqlite3.connect(self.cache_file_name)
            c = conn.cursor()
            # make sure the table exists again (if it doesn't exist, it would be created)
            c.execute("""
                CREATE TABLE IF NOT EXISTS cache (
                    key TEXT PRIMARY KEY,
                    message TEXT,
                    metadata TEXT
                )
            """)
            metadata_str = json.dumps(metadata)
            c.execute("INSERT OR REPLACE INTO cache (key, message, metadata) VALUES (?, ?, ?)",
                      (key_hash, message, metadata_str))
            conn.commit()
            conn.close()

        return message, metadata, False

    return wrapper

def dynamic_retry_decorator(func):
    @functools.wraps(func)
    def wrapper(self, *args, **kwargs):
        max_retries = getattr(self, "max_retries", 5)  
        dynamic_retry = retry(stop=stop_after_attempt(max_retries), wait=wait_fixed(1))
        decorated_func = dynamic_retry(func)
        return decorated_func(self, *args, **kwargs)
    return wrapper

class CacheOpenAI(BaseLLM):
    """OpenAI LLM implementation."""
    @classmethod
    def from_experiment_config(cls, global_config: BaseConfig) -> "CacheOpenAI":
        config_dict = global_config.__dict__
        config_dict['max_retries'] = global_config.max_retry_attempts
        cache_dir = os.path.join(global_config.save_dir, "llm_cache")
<<<<<<< HEAD
        api_key = getattr(global_config, "llm_api_key", None)
        return cls(cache_dir=cache_dir, api_key=api_key, **config_dict)
=======
        return cls(cache_dir=cache_dir, global_config=global_config)
>>>>>>> f7e98840

    def __init__(self, cache_dir, global_config, cache_filename: str = None,
                 high_throughput: bool = True,
                 **kwargs) -> None:
        if llm_name is None:
            llm_name = global_config.llm_name
        if llm_base_url is None:
            llm_base_url = global_config.llm_base_url

        super().__init__()
        self.cache_dir = cache_dir
        self.global_config = global_config

        self.llm_name = global_config.llm_name
        self.llm_base_url = global_config.llm_base_url

        os.makedirs(self.cache_dir, exist_ok=True)
        if cache_filename is None:
            cache_filename = f"{self.llm_name.replace('/', '_')}_cache.sqlite"
        self.cache_file_name = os.path.join(self.cache_dir, cache_filename)

        self._init_llm_config()
        if high_throughput:
            limits = httpx.Limits(max_connections=500, max_keepalive_connections=100)
            client = httpx.Client(limits=limits, timeout=httpx.Timeout(5*60, read=5*60))
        else:
            client = None

        self.max_retries = kwargs.get("max_retries", 2)

        if self.global_config.azure_endpoint is None:
            self.openai_client = OpenAI(base_url=self.llm_base_url, http_client=client, max_retries=self.max_retries)
        else:
            self.openai_client = AzureOpenAI(api_version=self.global_config.azure_endpoint.split('api-version=')[1],
                                             azure_endpoint=self.global_config.azure_endpoint, max_retries=self.max_retries)

    def _init_llm_config(self) -> None:
        config_dict = self.global_config.__dict__

        config_dict['llm_name'] = self.global_config.llm_name
        config_dict['llm_base_url'] = self.global_config.llm_base_url
        config_dict['generate_params'] = {
                "model": self.global_config.llm_name,
                "max_completion_tokens": config_dict.get("max_new_tokens", 400),
                "n": config_dict.get("num_gen_choices", 1),
                "seed": config_dict.get("seed", 0),
                "temperature": config_dict.get("temperature", 0.0),
            }

        self.llm_config = LLMConfig.from_dict(config_dict=config_dict)
        logger.debug(f"Init {self.__class__.__name__}'s llm_config: {self.llm_config}")

    @cache_response
    @dynamic_retry_decorator
    def infer(
        self,
        messages: List[TextChatMessage],
        **kwargs
    ) -> Tuple[List[TextChatMessage], dict]:
        params = deepcopy(self.llm_config.generate_params)
        if kwargs:
            params.update(kwargs)
        params["messages"] = messages
        logger.debug(f"Calling OpenAI GPT API with:\n{params}")

        if 'gpt' not in params['model'] or version.parse(openai.__version__) < version.parse("1.45.0"): # if we use vllm to call openai api or if we use openai but the version is too old to use 'max_completion_tokens' argument
            # TODO strange version change in openai protocol, but our current vllm version not changed yet
            params['max_tokens'] = params.pop('max_completion_tokens')

        response = self.openai_client.chat.completions.create(**params)

        response_message = response.choices[0].message.content
        assert isinstance(response_message, str), "response_message should be a string"
        
        metadata = {
            "prompt_tokens": response.usage.prompt_tokens, 
            "completion_tokens": response.usage.completion_tokens,
            "finish_reason": response.choices[0].finish_reason,
        }

        return response_message, metadata

<|MERGE_RESOLUTION|>--- conflicted
+++ resolved
@@ -117,20 +117,11 @@
         config_dict = global_config.__dict__
         config_dict['max_retries'] = global_config.max_retry_attempts
         cache_dir = os.path.join(global_config.save_dir, "llm_cache")
-<<<<<<< HEAD
-        api_key = getattr(global_config, "llm_api_key", None)
-        return cls(cache_dir=cache_dir, api_key=api_key, **config_dict)
-=======
         return cls(cache_dir=cache_dir, global_config=global_config)
->>>>>>> f7e98840
 
     def __init__(self, cache_dir, global_config, cache_filename: str = None,
                  high_throughput: bool = True,
                  **kwargs) -> None:
-        if llm_name is None:
-            llm_name = global_config.llm_name
-        if llm_base_url is None:
-            llm_base_url = global_config.llm_base_url
 
         super().__init__()
         self.cache_dir = cache_dir
